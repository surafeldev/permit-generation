--- conflicted
+++ resolved
@@ -1,10 +1,6 @@
 {
   "name": "@ubiquibot/permit-generation",
-<<<<<<< HEAD
-  "version": "1.0.0",
-=======
   "version": "1.3.1",
->>>>>>> 7188b3e9
   "description": "ECR20 / ECR721 permit generation for automated payments.",
   "author": "Ubiquity DAO",
   "license": "MIT",
