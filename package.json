--- conflicted
+++ resolved
@@ -1,11 +1,6 @@
 {
-<<<<<<< HEAD
   "name": "@ubiquity-os/permit-generation",
-  "version": "1.6.0",
-=======
-  "name": "@ubiquibot/permit-generation",
   "version": "2.0.0",
->>>>>>> 653e3369
   "description": "ECR20 / ECR721 permit generation for automated payments.",
   "author": "Ubiquity DAO",
   "license": "MIT",
